<?php

namespace JeroenDesloovere\Geolocation;
use JeroenDesloovere\Geolocation\Result\Address;
use JeroenDesloovere\Geolocation\Result\Coordinates;

/**
 * Geolocation
 *
 * Get latitude/longitude or address using Google Maps API
 *
 * @author Jeroen Desloovere <info@jeroendesloovere.be>
 */
class Geolocation
{
    // API URL
    const API_URL = 'maps.googleapis.com/maps/api/geocode/json';

    private $api_key;
    private $https;

    public function __construct($api_key = null, $https = false)
    {
        $this->https = $https;

        if ($api_key) {
            $this->api_key = $api_key;
            $this->https = true;
        }
    }

    /**
     * Do call
     *
     * @param  array $parameters
     * @return object
     * @throws Exception
     */
    protected function doCall($parameters = array())
    {
        // check if curl is available
        if (!function_exists('curl_init')) {
            throw Exception::CurlNotInstalled();
        }

        // define url
        $url = ($this->https ? 'https://' : 'http://') . self::API_URL . '?';

        // add every parameter to the url
        foreach ($parameters as $key => $value) $url .= $key . '=' . urlencode($value) . '&';

        // trim last &
        $url = trim($url, '&');

        if ($this->api_key) {
            $url .= '&key=' . $this->api_key;
        }

        // init curl
        $curl = curl_init();

        // set options
        curl_setopt($curl, CURLOPT_URL, $url);
        curl_setopt($curl, CURLOPT_RETURNTRANSFER, true);
        curl_setopt($curl, CURLOPT_TIMEOUT, 10);
        if (ini_get('open_basedir') == '' && ini_get('safe_mode' == 'Off')) curl_setopt($curl, CURLOPT_FOLLOWLOCATION, true);

        // execute
        $response = curl_exec($curl);

        // fetch errors
        $errorNumber = curl_errno($curl);
        $errorMessage = curl_error($curl);

        // close curl
        curl_close($curl);

        // we have errors
        if ($errorNumber != '') throw new Exception($errorMessage);

        // redefine response as json decoded
        $response = json_decode($response);

<<<<<<< HEAD
        if ($response->status === 'OVER_QUERY_LIMIT') {
            throw Exception::overQueryLimit();
=======
        // API returns with an error
        if (isset($response->error_message)) {
            throw new GeolocationException($response->error_message);
>>>>>>> 20655c74
        }

        // return the content
        return $response->results;
    }

    /**
     * Get address using latitude/longitude
     *
     * @param  float $latitude
     * @param  float $longitude
     * @return Address
     * @throws Exception
     */
    public function getAddress($latitude, $longitude): Address
    {
        $addressSuggestions = $this->getAddresses($latitude, $longitude);

        if (count($addressSuggestions) == 0) {
            throw Exception::noAddressFoundForCoordinates($latitude, $longitude);
        }

        return $addressSuggestions[0];
    }

    /**
     * Get possible addresses using latitude/longitude
     *
     * @param  float $latitude
     * @param  float $longitude
     * @return array
     * @throws Exception
     */
    public function getAddresses($latitude, $longitude)
    {
        // init results
        $addresses = array();

        // define result
        $addressSuggestions = $this->doCall(array(
            'latlng' => $latitude . ',' . $longitude,
            'sensor' => 'false'
        ));

        // loop addresses
        foreach ($addressSuggestions as $key => $addressSuggestion) {
            $addresses[$key] = Address::createFromGoogleResult($addressSuggestion);
        }

        return $addresses;
    }

    /**
     * Get coordinates latitude/longitude
     *
     * @param  null|string $street
     * @param  null|string $streetNumber
     * @param  null|string $city
     * @param  null|string $zip
     * @param  null|string $country
     * @return Coordinates
     * @throws Exception
     */
    public function getCoordinates(
        ?string $street = null,
        ?string $streetNumber = null,
        ?string $city = null,
        ?string $zip = null,
        ?string $country = null
    ): Coordinates {
        // init item
        $item = array();

        // add street
        if (!empty($street)) $item[] = $street;

        // add street number
        if (!empty($streetNumber)) $item[] = $streetNumber;

        // add city
        if (!empty($city)) $item[] = $city;

        // add zip
        if (!empty($zip)) $item[] = $zip;

        // add country
        if (!empty($country)) $item[] = $country;

        // define value
        $address = implode(' ', $item);

        // define result
        $results = $this->doCall(array(
            'address' => $address,
            'sensor' => 'false'
        ));

        if (!array_key_exists(0, $results)) {
            throw Exception::noCoordinatesFoundforAddress([$street, $streetNumber, $city, $zip, $country]);
        }

        return new Coordinates(
            $results[0]->geometry->location->lat,
            $results[0]->geometry->location->lng
        );
    }
}<|MERGE_RESOLUTION|>--- conflicted
+++ resolved
@@ -1,6 +1,7 @@
 <?php
 
 namespace JeroenDesloovere\Geolocation;
+
 use JeroenDesloovere\Geolocation\Result\Address;
 use JeroenDesloovere\Geolocation\Result\Coordinates;
 
@@ -33,7 +34,7 @@
      * Do call
      *
      * @param  array $parameters
-     * @return object
+     * @return mixed
      * @throws Exception
      */
     protected function doCall($parameters = array())
@@ -81,14 +82,9 @@
         // redefine response as json decoded
         $response = json_decode($response);
 
-<<<<<<< HEAD
-        if ($response->status === 'OVER_QUERY_LIMIT') {
-            throw Exception::overQueryLimit();
-=======
         // API returns with an error
         if (isset($response->error_message)) {
-            throw new GeolocationException($response->error_message);
->>>>>>> 20655c74
+            throw new Exception($response->error_message);
         }
 
         // return the content
